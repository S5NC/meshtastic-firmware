/*

SSD1306 - Screen module

Copyright (C) 2018 by Xose Pérez <xose dot perez at gmail dot com>


This program is free software: you can redistribute it and/or modify
it under the terms of the GNU General Public License as published by
the Free Software Foundation, either version 3 of the License, or
(at your option) any later version.

This program is distributed in the hope that it will be useful,
but WITHOUT ANY WARRANTY; without even the implied warranty of
MERCHANTABILITY or FITNESS FOR A PARTICULAR PURPOSE.  See the
GNU General Public License for more details.

You should have received a copy of the GNU General Public License
along with this program.  If not, see <http://www.gnu.org/licenses/>.

*/

#include <OLEDDisplay.h>
#include <Wire.h>

#include "GPS.h"
#include "NodeDB.h"
#include "configuration.h"
#include "fonts.h"
#include "images.h"
#include "main.h"
#include "mesh-pb-constants.h"
#include "screen.h"

#define FONT_HEIGHT 14 // actually 13 for "ariel 10" but want a little extra space
#define FONT_HEIGHT_16 (ArialMT_Plain_16[1] + 1)
#define SCREEN_WIDTH 128
#define SCREEN_HEIGHT 64
#define TRANSITION_FRAMERATE 30 // fps
#define IDLE_FRAMERATE 10       // in fps
#define COMPASS_DIAM 44

#define NUM_EXTRA_FRAMES 2 // text message and debug frame

namespace meshtastic
{

// A text message frame + debug frame + all the node infos
static FrameCallback normalFrames[MAX_NUM_NODES + NUM_EXTRA_FRAMES];
static uint32_t targetFramerate = IDLE_FRAMERATE;
static char btPIN[16] = "888888";

static void drawBootScreen(OLEDDisplay *display, OLEDDisplayUiState *state, int16_t x, int16_t y)
{
    // draw an xbm image.
    // Please note that everything that should be transitioned
    // needs to be drawn relative to x and y

    display->drawXbm(x + 32, y, icon_width, icon_height, (const uint8_t *)icon_bits);

    display->setFont(ArialMT_Plain_16);
    display->setTextAlignment(TEXT_ALIGN_CENTER);
    display->drawString(64 + x, SCREEN_HEIGHT - FONT_HEIGHT_16, "meshtastic.org");
}

static void drawFrameBluetooth(OLEDDisplay *display, OLEDDisplayUiState *state, int16_t x, int16_t y)
{
    display->setTextAlignment(TEXT_ALIGN_CENTER);
    display->setFont(ArialMT_Plain_16);
    display->drawString(64 + x, 2 + y, "Bluetooth");

    display->setFont(ArialMT_Plain_10);
    display->drawString(64 + x, SCREEN_HEIGHT - FONT_HEIGHT + y, "Enter this code");

    display->setTextAlignment(TEXT_ALIGN_CENTER);
    display->setFont(ArialMT_Plain_24);
    display->drawString(64 + x, 22 + y, btPIN);
}

/// Draw the last text message we received
static void drawTextMessageFrame(OLEDDisplay *display, OLEDDisplayUiState *state, int16_t x, int16_t y)
{
    MeshPacket &mp = devicestate.rx_text_message;
    NodeInfo *node = nodeDB.getNode(mp.from);
    // DEBUG_MSG("drawing text message from 0x%x: %s\n", mp.from,
    // mp.payload.variant.data.payload.bytes);

    // Demo for drawStringMaxWidth:
    // with the third parameter you can define the width after which words will
    // be wrapped. Currently only spaces and "-" are allowed for wrapping
    display->setTextAlignment(TEXT_ALIGN_LEFT);
    display->setFont(ArialMT_Plain_16);
    String sender = (node && node->has_user) ? node->user.short_name : "???";
    display->drawString(0 + x, 0 + y, sender);
    display->setFont(ArialMT_Plain_10);

    // the max length of this buffer is much longer than we can possibly print
    static char tempBuf[96];
    snprintf(tempBuf, sizeof(tempBuf), "         %s", mp.payload.variant.data.payload.bytes);

    display->drawStringMaxWidth(4 + x, 10 + y, 128, tempBuf);
}

/// Draw a series of fields in a column, wrapping to multiple colums if needed
static void drawColumns(OLEDDisplay *display, int16_t x, int16_t y, const char **fields)
{
    // The coordinates define the left starting point of the text
    display->setTextAlignment(TEXT_ALIGN_LEFT);

    const char **f = fields;
    int xo = x, yo = y;
    while (*f) {
        display->drawString(xo, yo, *f);
        yo += FONT_HEIGHT;
        if (yo > SCREEN_HEIGHT - FONT_HEIGHT) {
            xo += SCREEN_WIDTH / 2;
            yo = 0;
        }
        f++;
    }
}

/// Draw a series of fields in a row, wrapping to multiple rows if needed
/// @return the max y we ended up printing to
static uint32_t drawRows(OLEDDisplay *display, int16_t x, int16_t y, const char **fields)
{
    // The coordinates define the left starting point of the text
    display->setTextAlignment(TEXT_ALIGN_LEFT);

    const char **f = fields;
    int xo = x, yo = y;
    const int COLUMNS = 2; // hardwired for two columns per row....
    int col = 0;           // track which column we are on
    while (*f) {
        display->drawString(xo, yo, *f);
        xo += SCREEN_WIDTH / COLUMNS;
        // Wrap to next row, if needed.
        if (++col >= COLUMNS) {
            xo = x;
            yo += FONT_HEIGHT;
            col = 0;
        }
        f++;
    }
    if (col != 0) {
        // Include last incomplete line in our total.
        yo += FONT_HEIGHT;
    }

    return yo;
}

/// Ported from my old java code, returns distance in meters along the globe
/// surface (by magic?)
static float latLongToMeter(double lat_a, double lng_a, double lat_b, double lng_b)
{
    double pk = (180 / 3.14169);
    double a1 = lat_a / pk;
    double a2 = lng_a / pk;
    double b1 = lat_b / pk;
    double b2 = lng_b / pk;
    double cos_b1 = cos(b1);
    double cos_a1 = cos(a1);
    double t1 = cos_a1 * cos(a2) * cos_b1 * cos(b2);
    double t2 = cos_a1 * sin(a2) * cos_b1 * sin(b2);
    double t3 = sin(a1) * sin(b1);
    double tt = acos(t1 + t2 + t3);
    if (isnan(tt))
        tt = 0.0; // Must have been the same point?

    return (float)(6366000 * tt);
}

static inline double toRadians(double deg)
{
    return deg * PI / 180;
}

static inline double toDegrees(double r)
{
    return r * 180 / PI;
}

/**
 * Computes the bearing in degrees between two points on Earth.  Ported from my
 * old Gaggle android app.
 *
 * @param lat1
 * Latitude of the first point
 * @param lon1
 * Longitude of the first point
 * @param lat2
 * Latitude of the second point
 * @param lon2
 * Longitude of the second point
 * @return Bearing between the two points in radians. A value of 0 means due
 * north.
 */
static float bearing(double lat1, double lon1, double lat2, double lon2)
{
    double lat1Rad = toRadians(lat1);
    double lat2Rad = toRadians(lat2);
    double deltaLonRad = toRadians(lon2 - lon1);
    double y = sin(deltaLonRad) * cos(lat2Rad);
    double x = cos(lat1Rad) * sin(lat2Rad) - (sin(lat1Rad) * cos(lat2Rad) * cos(deltaLonRad));
    return atan2(y, x);
}

namespace
{

/// A basic 2D point class for drawing
class Point
{
  public:
    float x, y;

    Point(float _x, float _y) : x(_x), y(_y) {}

    /// Apply a rotation around zero (standard rotation matrix math)
    void rotate(float radian)
    {
        float cos = cosf(radian), sin = sinf(radian);
        float rx = x * cos - y * sin, ry = x * sin + y * cos;

        x = rx;
        y = ry;
    }

    void translate(int16_t dx, int dy)
    {
        x += dx;
        y += dy;
    }

    void scale(float f)
    {
        x *= f;
        y *= f;
    }
};

} // namespace

static void drawLine(OLEDDisplay *d, const Point &p1, const Point &p2)
{
    d->drawLine(p1.x, p1.y, p2.x, p2.y);
}

/**
 * Given a recent lat/lon return a guess of the heading the user is walking on.
 *
 * We keep a series of "after you've gone 10 meters, what is your heading since
 * the last reference point?"
 */
static float estimatedHeading(double lat, double lon)
{
    static double oldLat, oldLon;
    static float b;

    if (oldLat == 0) {
        // just prepare for next time
        oldLat = lat;
        oldLon = lon;

        return b;
    }

    float d = latLongToMeter(oldLat, oldLon, lat, lon);
    if (d < 10) // haven't moved enough, just keep current bearing
        return b;

    b = bearing(oldLat, oldLon, lat, lon);
    oldLat = lat;
    oldLon = lon;

    return b;
}

/// Sometimes we will have Position objects that only have a time, so check for
/// valid lat/lon
static bool hasPosition(NodeInfo *n)
{
    return n->has_position && (n->position.latitude != 0 || n->position.longitude != 0);
}

/// We will skip one node - the one for us, so we just blindly loop over all
/// nodes
static size_t nodeIndex;
static int8_t prevFrame = -1;

static void drawNodeInfo(OLEDDisplay *display, OLEDDisplayUiState *state, int16_t x, int16_t y)
{
    // We only advance our nodeIndex if the frame # has changed - because
    // drawNodeInfo will be called repeatedly while the frame is shown
    if (state->currentFrame != prevFrame) {
        prevFrame = state->currentFrame;

        nodeIndex = (nodeIndex + 1) % nodeDB.getNumNodes();
        NodeInfo *n = nodeDB.getNodeByIndex(nodeIndex);
        if (n->num == nodeDB.getNodeNum()) {
            // Don't show our node, just skip to next
            nodeIndex = (nodeIndex + 1) % nodeDB.getNumNodes();
        }
    }

    NodeInfo *node = nodeDB.getNodeByIndex(nodeIndex);

    display->setFont(ArialMT_Plain_10);

    // The coordinates define the left starting point of the text
    display->setTextAlignment(TEXT_ALIGN_LEFT);

    const char *username = node->has_user ? node->user.long_name : "Unknown Name";

    static char signalStr[20];
    snprintf(signalStr, sizeof(signalStr), "Signal: %d", node->snr);

    uint32_t agoSecs = sinceLastSeen(node);
    static char lastStr[20];
    if (agoSecs < 120) // last 2 mins?
        snprintf(lastStr, sizeof(lastStr), "%d seconds ago", agoSecs);
    else if (agoSecs < 120 * 60) // last 2 hrs
        snprintf(lastStr, sizeof(lastStr), "%d minutes ago", agoSecs / 60);
    else
        snprintf(lastStr, sizeof(lastStr), "%d hours ago", agoSecs / 60 / 60);

    static float simRadian;
    simRadian += 0.1; // For testing, have the compass spin unless both
                      // locations are valid

    static char distStr[20];
    *distStr = 0; // might not have location data
    float headingRadian = simRadian;
    NodeInfo *ourNode = nodeDB.getNode(nodeDB.getNodeNum());
    if (ourNode && hasPosition(ourNode) && hasPosition(node)) {
        Position &op = ourNode->position, &p = node->position;
        float d = latLongToMeter(p.latitude, p.longitude, op.latitude, op.longitude);
        if (d < 2000)
            snprintf(distStr, sizeof(distStr), "%.0f m", d);
        else
            snprintf(distStr, sizeof(distStr), "%.1f km", d / 1000);

        // FIXME, also keep the guess at the operators heading and add/substract
        // it.  currently we don't do this and instead draw north up only.
        float bearingToOther = bearing(p.latitude, p.longitude, op.latitude, op.longitude);
        float myHeading = estimatedHeading(p.latitude, p.longitude);
        headingRadian = bearingToOther - myHeading;
    } else {
        // Debug info for gps lock errors
        // DEBUG_MSG("ourNode %d, ourPos %d, theirPos %d\n", !!ourNode, ourNode && hasPosition(ourNode), hasPosition(node));
    }

    const char *fields[] = {username, distStr, signalStr, lastStr, NULL};
    drawColumns(display, x, y, fields);

    // coordinates for the center of the compass
    int16_t compassX = x + SCREEN_WIDTH - COMPASS_DIAM / 2 - 1, compassY = y + SCREEN_HEIGHT / 2;
    // display->drawXbm(compassX, compassY, compass_width, compass_height,
    // (const uint8_t *)compass_bits);

    Point tip(0.0f, 0.5f), tail(0.0f, -0.5f); // pointing up initially
    float arrowOffsetX = 0.2f, arrowOffsetY = 0.2f;
    Point leftArrow(tip.x - arrowOffsetX, tip.y - arrowOffsetY), rightArrow(tip.x + arrowOffsetX, tip.y - arrowOffsetY);

    Point *points[] = {&tip, &tail, &leftArrow, &rightArrow};

    for (int i = 0; i < 4; i++) {
        points[i]->rotate(headingRadian);
        points[i]->scale(COMPASS_DIAM * 0.6);
        points[i]->translate(compassX, compassY);
    }
    drawLine(display, tip, tail);
    drawLine(display, leftArrow, tip);
    drawLine(display, rightArrow, tip);

    display->drawCircle(compassX, compassY, COMPASS_DIAM / 2);
}

<<<<<<< HEAD
static void drawDebugInfo(OLEDDisplay *display, OLEDDisplayUiState *state, int16_t x, int16_t y)
{
    display->setFont(ArialMT_Plain_10);

    // The coordinates define the left starting point of the text
    display->setTextAlignment(TEXT_ALIGN_LEFT);

    static char usersStr[20];
    snprintf(usersStr, sizeof(usersStr), "Users %d/%d", nodeDB.getNumOnlineNodes(), nodeDB.getNumNodes());

    static char channelStr[20];
    snprintf(channelStr, sizeof(channelStr), "%s", channelSettings.name);

    // We don't show battery levels yet - for now just lie and show debug info
    static char batStr[20];
    snprintf(batStr, sizeof(batStr), "Batt %x%%", (isCharging << 1) + isUSBPowered);

    static char gpsStr[20];
    if (gps.isConnected)
        snprintf(gpsStr, sizeof(gpsStr), "GPS %d%%",
                 75); // FIXME, use something based on hdop
    else
        gpsStr[0] = '\0'; // Just show emptystring

    const char *fields[] = {batStr, gpsStr, usersStr, channelStr, NULL};
    uint32_t yo = drawRows(display, x, y, fields);

    display->drawLogBuffer(x, yo);
}

=======
>>>>>>> f8857ad4
#if 0
void _screen_header()
{
    if (!disp)
        return;


    // Message count
    //snprintf(buffer, sizeof(buffer), "#%03d", ttn_get_count() % 1000);
    //display->setTextAlignment(TEXT_ALIGN_LEFT);
    //display->drawString(0, 2, buffer);

    // Datetime
    display->setTextAlignment(TEXT_ALIGN_CENTER);
    display->drawString(display->getWidth()/2, 2, gps.getTimeStr());

    // Satellite count
    display->setTextAlignment(TEXT_ALIGN_RIGHT);
    char buffer[10];
    display->drawString(display->getWidth() - SATELLITE_IMAGE_WIDTH - 4, 2, itoa(gps.satellites.value(), buffer, 10));
    display->drawXbm(display->getWidth() - SATELLITE_IMAGE_WIDTH, 0, SATELLITE_IMAGE_WIDTH, SATELLITE_IMAGE_HEIGHT, SATELLITE_IMAGE);
}
#endif

Screen::Screen(uint8_t address, uint8_t sda, uint8_t scl)
    : cmdQueue(32), useDisplay(sda || scl), dispdev(address, sda, scl), ui(&dispdev)
{
}

void Screen::handleSetOn(bool on)
{
    if (!useDisplay)
        return;

    if (on != screenOn) {
        if (on) {
            DEBUG_MSG("Turning on screen\n");
            dispdev.displayOn();
        } else {
            DEBUG_MSG("Turning off screen\n");
            dispdev.displayOff();
        }
        screenOn = on;
    }
}

void Screen::setup()
{
    if (!useDisplay)
        return;

    dispdev.resetOrientation();

    // Initialising the UI will init the display too.
    ui.init();
    ui.setTimePerTransition(300); // msecs
    ui.setIndicatorPosition(BOTTOM);
    // Defines where the first frame is located in the bar.
    ui.setIndicatorDirection(LEFT_RIGHT);
    ui.setFrameAnimation(SLIDE_LEFT);
    // Don't show the page swipe dots while in boot screen.
    ui.disableAllIndicators();
    // Store a pointer to Screen so we can get to it from static functions.
    ui.getUiState()->userData = this;

    // Add frames.
    static FrameCallback bootFrames[] = {drawBootScreen};
    static const int bootFrameCount = sizeof(bootFrames) / sizeof(bootFrames[0]);
    ui.setFrames(bootFrames, bootFrameCount);
    // No overlays.
    ui.setOverlays(nullptr, 0);

    // Require presses to switch between frames.
    ui.disableAutoTransition();

    // Set up a log buffer with 3 lines, 32 chars each.
    dispdev.setLogBuffer(3, 32);

#ifdef FLIP_SCREEN_VERTICALLY
    dispdev.flipScreenVertically();
#endif

    // Turn on the display.
    handleSetOn(true);

    // On some ssd1306 clones, the first draw command is discarded, so draw it
    // twice initially.
    ui.update();
    ui.update();
}

void Screen::doTask()
{
    // If we don't have a screen, don't ever spend any CPU for us.
    if (!useDisplay) {
        setPeriod(0);
        return;
    }

    // Process incoming commands.
    for (;;) {
        CmdItem cmd;
        if (!cmdQueue.dequeue(&cmd, 0)) {
            break;
        }
        switch (cmd.cmd) {
        case Cmd::SET_ON:
            handleSetOn(true);
            break;
        case Cmd::SET_OFF:
            handleSetOn(false);
            break;
        case Cmd::ON_PRESS:
            handleOnPress();
            break;
        case Cmd::START_BLUETOOTH_PIN_SCREEN:
            handleStartBluetoothPinScreen(cmd.bluetooth_pin);
            break;
        case Cmd::STOP_BLUETOOTH_PIN_SCREEN:
        case Cmd::STOP_BOOT_SCREEN:
            setFrames();
            break;
        case Cmd::PRINT:
            handlePrint(cmd.print_text);
            free(cmd.print_text);
            break;
        default:
            DEBUG_MSG("BUG: invalid cmd");
        }
    }

    if (!screenOn) { // If we didn't just wake and the screen is still off, then
                     // stop updating until it is on again
        setPeriod(0);
        return;
    }

    // Switch to a low framerate (to save CPU) when we are not in transition
    // but we should only call setTargetFPS when framestate changes, because
    // otherwise that breaks animations.
    if (targetFramerate != IDLE_FRAMERATE && ui.getUiState()->frameState == FIXED) {
        // oldFrameState = ui.getUiState()->frameState;
        DEBUG_MSG("Setting idle framerate\n");
        targetFramerate = IDLE_FRAMERATE;
        ui.setTargetFPS(targetFramerate);
    }

    // While showing the bootscreen or Bluetooth pair screen all of our
    // standard screen switching is stopped.
    if (showingNormalScreen) {
        // TODO(girts): decouple nodeDB from screen.
        // standard screen loop handling ehre
        // If the # nodes changes, we need to regen our list of screens
        if (nodeDB.updateGUI || nodeDB.updateTextMessage) {
            setFrames();
            nodeDB.updateGUI = false;
            nodeDB.updateTextMessage = false;
        }
    }

    ui.update();

    // DEBUG_MSG("want fps %d, fixed=%d\n", targetFramerate,
    // ui.getUiState()->frameState); If we are scrolling we need to be called
    // soon, otherwise just 1 fps (to save CPU) We also ask to be called twice
    // as fast as we really need so that any rounding errors still result with
    // the correct framerate
    setPeriod(1000 / targetFramerate);
}

void Screen::drawDebugInfoTrampoline(OLEDDisplay *display, OLEDDisplayUiState *state, int16_t x, int16_t y)
{
    Screen *screen = reinterpret_cast<Screen *>(state->userData);
    screen->debugInfo.drawFrame(display, state, x, y);
}

// restore our regular frame list
void Screen::setFrames()
{
    DEBUG_MSG("showing standard frames\n");
    showingNormalScreen = true;

    size_t numnodes = nodeDB.getNumNodes();
    // We don't show the node info our our node (if we have it yet - we should)
    if (numnodes > 0)
        numnodes--;

    size_t numframes = 0;

    // If we have a text message - show it first
    if (devicestate.has_rx_text_message)
        normalFrames[numframes++] = drawTextMessageFrame;

    // then all the nodes
    for (size_t i = 0; i < numnodes; i++)
        normalFrames[numframes++] = drawNodeInfo;

    // then the debug info
    //
    // Since frames are basic function pointers, we have to use a helper to
    // call a method on debugInfo object.
    normalFrames[numframes++] = &Screen::drawDebugInfoTrampoline;

    ui.setFrames(normalFrames, numframes);
    ui.enableAllIndicators();

    prevFrame = -1; // Force drawNodeInfo to pick a new node (because our list
                    // just changed)
}

void Screen::handleStartBluetoothPinScreen(uint32_t pin)
{
    DEBUG_MSG("showing bluetooth screen\n");
    showingNormalScreen = false;

    static FrameCallback btFrames[] = {drawFrameBluetooth};

    snprintf(btPIN, sizeof(btPIN), "%06d", pin);

    ui.disableAllIndicators();
    ui.setFrames(btFrames, 1);
}

void Screen::handlePrint(const char *text)
{
    DEBUG_MSG("Screen: %s", text);
    if (!useDisplay)
        return;

    dispdev.print(text);
}

void Screen::handleOnPress()
{
    // If screen was off, just wake it, otherwise advance to next frame
    // If we are in a transition, the press must have bounced, drop it.
    if (ui.getUiState()->frameState == FIXED) {
        setPeriod(1); // redraw ASAP
        ui.nextFrame();

        DEBUG_MSG("Setting fast framerate\n");

        // We are about to start a transition so speed up fps
        targetFramerate = TRANSITION_FRAMERATE;
        ui.setTargetFPS(targetFramerate);
    }
}

void DebugInfo::drawFrame(OLEDDisplay *display, OLEDDisplayUiState *state, int16_t x, int16_t y)
{
    display->setFont(ArialMT_Plain_10);

    // The coordinates define the left starting point of the text
    display->setTextAlignment(TEXT_ALIGN_LEFT);

    char usersStr[20];
    char channelStr[20];
    char batStr[20];
    char gpsStr[20];
    {
        LockGuard guard(&lock);
        snprintf(usersStr, sizeof(usersStr), "Users %d/%d", nodesOnline, nodesTotal);
        snprintf(channelStr, sizeof(channelStr), "%s", channelName.c_str());
        if (powerStatus.haveBattery) {
            // TODO: draw a battery icon instead of letter "B".
            int batV = powerStatus.batteryVoltageMv / 1000;
            int batCv = (powerStatus.batteryVoltageMv % 1000) / 10;
            snprintf(batStr, sizeof(batStr), "B %01d.%02dV%c%c", batV, batCv, powerStatus.charging ? '+' : ' ',
                     powerStatus.usb ? 'U' : ' ');
        } else {
            snprintf(batStr, sizeof(batStr), "%s", powerStatus.usb ? "USB" : "");
        }

        if (!gpsStatus.empty()) {
            snprintf(gpsStr, sizeof(gpsStr), "GPS %s", gpsStatus.c_str());
        } else {
            gpsStr[0] = '\0'; // Just show empty string.
        }
    }

    const char *fields[] = {batStr, gpsStr, usersStr, channelStr, nullptr};
    uint32_t yo = drawRows(display, x, y, fields);

    display->drawLogBuffer(x, yo);
}

} // namespace meshtastic<|MERGE_RESOLUTION|>--- conflicted
+++ resolved
@@ -377,39 +377,6 @@
     display->drawCircle(compassX, compassY, COMPASS_DIAM / 2);
 }
 
-<<<<<<< HEAD
-static void drawDebugInfo(OLEDDisplay *display, OLEDDisplayUiState *state, int16_t x, int16_t y)
-{
-    display->setFont(ArialMT_Plain_10);
-
-    // The coordinates define the left starting point of the text
-    display->setTextAlignment(TEXT_ALIGN_LEFT);
-
-    static char usersStr[20];
-    snprintf(usersStr, sizeof(usersStr), "Users %d/%d", nodeDB.getNumOnlineNodes(), nodeDB.getNumNodes());
-
-    static char channelStr[20];
-    snprintf(channelStr, sizeof(channelStr), "%s", channelSettings.name);
-
-    // We don't show battery levels yet - for now just lie and show debug info
-    static char batStr[20];
-    snprintf(batStr, sizeof(batStr), "Batt %x%%", (isCharging << 1) + isUSBPowered);
-
-    static char gpsStr[20];
-    if (gps.isConnected)
-        snprintf(gpsStr, sizeof(gpsStr), "GPS %d%%",
-                 75); // FIXME, use something based on hdop
-    else
-        gpsStr[0] = '\0'; // Just show emptystring
-
-    const char *fields[] = {batStr, gpsStr, usersStr, channelStr, NULL};
-    uint32_t yo = drawRows(display, x, y, fields);
-
-    display->drawLogBuffer(x, yo);
-}
-
-=======
->>>>>>> f8857ad4
 #if 0
 void _screen_header()
 {
