--- conflicted
+++ resolved
@@ -4,17 +4,7 @@
 #include "main.h"
 #include <bluefruit.h>
 
-<<<<<<< HEAD
-// NRF52 wants these constants as byte arrays
-// Generated here https://yupana-engineering.com/online-uuid-to-c-array-converter - but in REVERSE BYTE ORDER
-const uint8_t MESH_SERVICE_UUID_16[16u] = {0xfd, 0xea, 0x73, 0xe2, 0xca, 0x5d, 0xa8, 0x9f,
-                                           0x1f, 0x46, 0xa8, 0x15, 0x18, 0xb2, 0xa1, 0x6b};
-const uint8_t TORADIO_UUID_16[16u] = {0xe7, 0x01, 0x44, 0x12, 0x66, 0x78, 0xdd, 0xa1,
-                                      0xad, 0x4d, 0x9e, 0x12, 0xd2, 0x76, 0x5c, 0xf7};
-const uint8_t FROMRADIO_UUID_16[16u] = {0xd5, 0x54, 0xe4, 0xc5, 0x25, 0xc5, 0x31, 0xa5,
-                                        0x55, 0x4a, 0x02, 0xee, 0xc2, 0xbc, 0xa2, 0x8b};
-const uint8_t FROMNUM_UUID_16[16u] = {0x53, 0x44, 0xe3, 0x47, 0x75, 0xaa, 0x70, 0xa6,
-                                      0x66, 0x4f, 0x00, 0xa8, 0x8c, 0xa1, 0x9d, 0xed};
+
 
 static BLEService meshBleService = BLEService(BLEUuid(MESH_SERVICE_UUID_16));
 static BLECharacteristic fromNum = BLECharacteristic(BLEUuid(FROMNUM_UUID_16));
@@ -45,39 +35,6 @@
     }
 };
 
-=======
-
-
-static BLEService meshBleService = BLEService(BLEUuid(MESH_SERVICE_UUID_16));
-static BLECharacteristic fromNum = BLECharacteristic(BLEUuid(FROMNUM_UUID_16));
-static BLECharacteristic fromRadio = BLECharacteristic(BLEUuid(FROMRADIO_UUID_16));
-static BLECharacteristic toRadio = BLECharacteristic(BLEUuid(TORADIO_UUID_16));
-
-static BLEDis bledis; // DIS (Device Information Service) helper class instance
-static BLEBas blebas; // BAS (Battery Service) helper class instance
-static BLEDfu bledfu; // DFU software update helper service
-
-// This scratch buffer is used for various bluetooth reads/writes - but it is safe because only one bt operation can be in
-// proccess at once
-// static uint8_t trBytes[_max(_max(_max(_max(ToRadio_size, RadioConfig_size), User_size), MyNodeInfo_size), FromRadio_size)];
-static uint8_t fromRadioBytes[FromRadio_size];
-static uint8_t toRadioBytes[ToRadio_size];
-
-class BluetoothPhoneAPI : public PhoneAPI
-{
-    /**
-     * Subclasses can use this as a hook to provide custom notifications for their transport (i.e. bluetooth notifies)
-     */
-    virtual void onNowHasData(uint32_t fromRadioNum)
-    {
-        PhoneAPI::onNowHasData(fromRadioNum);
-
-        DEBUG_MSG("BLE notify fromNum\n");
-        fromNum.notify32(fromRadioNum);
-    }
-};
-
->>>>>>> 7f1ec15c
 static BluetoothPhoneAPI *bluetoothPhoneAPI;
 
 void connect_callback(uint16_t conn_handle)
@@ -154,7 +111,6 @@
     ble_gatts_rw_authorize_reply_params_t reply = {.type = BLE_GATTS_AUTHORIZE_TYPE_READ};
     reply.params.write.gatt_status = BLE_GATT_STATUS_SUCCESS;
     sd_ble_gatts_rw_authorize_reply(conn_hdl, &reply);
-<<<<<<< HEAD
 }
 
 /**
@@ -198,51 +154,6 @@
 
 void setupMeshService(void)
 {
-=======
-}
-
-/**
- * client is starting read, pull the bytes from our API class
- */
-void fromRadioAuthorizeCb(uint16_t conn_hdl, BLECharacteristic *chr, ble_gatts_evt_read_t *request)
-{
-    if (request->offset == 0) {
-        // If the read is long, we will get multiple authorize invocations - we only populate data on the first
-
-        size_t numBytes = bluetoothPhoneAPI->getFromRadio(fromRadioBytes);
-
-        // DEBUG_MSG("fromRadioAuthorizeCb numBytes=%u\n", numBytes);
-        // if (numBytes >= 2) DEBUG_MSG("fromRadio bytes %x %x\n", fromRadioBytes[0], fromRadioBytes[1]);
-
-        // Someone is going to read our value as soon as this callback returns.  So fill it with the next message in the queue
-        // or make empty if the queue is empty
-        fromRadio.write(fromRadioBytes, numBytes);
-    } else {
-        // DEBUG_MSG("Ignoring successor read\n");
-    }
-    authorizeRead(conn_hdl);
-}
-
-void toRadioWriteCb(uint16_t conn_hdl, BLECharacteristic *chr, uint8_t *data, uint16_t len)
-{
-    DEBUG_MSG("toRadioWriteCb data %p, len %u\n", data, len);
-
-    bluetoothPhoneAPI->handleToRadio(data, len);
-}
-
-/**
- * client is starting read, pull the bytes from our API class
- */
-void fromNumAuthorizeCb(uint16_t conn_hdl, BLECharacteristic *chr, ble_gatts_evt_read_t *request)
-{
-    DEBUG_MSG("fromNumAuthorizeCb\n");
-
-    authorizeRead(conn_hdl);
-}
-
-void setupMeshService(void)
-{
->>>>>>> 7f1ec15c
     bluetoothPhoneAPI = new BluetoothPhoneAPI();
     bluetoothPhoneAPI->init();
 
