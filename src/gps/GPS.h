#pragma once

#include "Observer.h"
<<<<<<< HEAD
=======
#include "GPSStatus.h"
#include "PeriodicTask.h"
>>>>>>> 1f0e9cc1
#include "sys/time.h"

/// If we haven't yet set our RTC this boot, set it from a GPS derived time
void perhapsSetRTC(const struct timeval *tv);
void perhapsSetRTC(struct tm &t);

// Generate a string representation of DOP
const char *getDOPString(uint32_t dop);

/// Return time since 1970 in secs.  Until we have a GPS lock we will be returning time based at zero
uint32_t getTime();

/// Return time since 1970 in secs.  If we don't have a GPS lock return zero
uint32_t getValidTime();

void readFromRTC();

/**
 * A gps class that only reads from the GPS periodically (and FIXME - eventually keeps the gps powered down except when reading)
 *
 * When new data is available it will notify observers.
 */
class GPS : public Observable<void *>
{
  protected:
    bool hasValidLocation = false; // default to false, until we complete our first read

    static HardwareSerial &_serial_gps;

  public:
    int32_t latitude = 0, longitude = 0; // as an int mult by 1e-7 to get value as double
    int32_t altitude = 0;
    uint32_t dop = 0; // Diminution of position; PDOP where possible (UBlox), HDOP otherwise (TinyGPS) in 10^2 units (needs scaling before use)
    uint32_t heading = 0; // Heading of motion, in degrees * 10^-5
    uint32_t numSatellites = 0;

    bool isConnected = false; // Do we have a GPS we are talking to

    virtual ~GPS() {}

    Observable<const meshtastic::GPSStatus *> newStatus;

    /**
     * Returns true if we succeeded
     */
    virtual bool setup() { return true; }

    /// A loop callback for subclasses that need it.  FIXME, instead just block on serial reads
    virtual void loop() {}

    /// Returns ture if we have acquired GPS lock.
    bool hasLock() const { return hasValidLocation; }

    /**
     * Restart our lock attempt - try to get and broadcast a GPS reading ASAP
     * called after the CPU wakes from light-sleep state */
    virtual void startLock() {}
};

extern GPS *gps;<|MERGE_RESOLUTION|>--- conflicted
+++ resolved
@@ -1,11 +1,8 @@
 #pragma once
 
 #include "Observer.h"
-<<<<<<< HEAD
-=======
 #include "GPSStatus.h"
-#include "PeriodicTask.h"
->>>>>>> 1f0e9cc1
+#include "../concurrency/PeriodicTask.h"
 #include "sys/time.h"
 
 /// If we haven't yet set our RTC this boot, set it from a GPS derived time
