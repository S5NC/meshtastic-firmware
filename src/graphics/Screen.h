#pragma once

<<<<<<< HEAD
#include <string.h>
=======
#ifdef NO_SCREEN
namespace graphics
{
// Noop class for boards without screen.
class Screen 
{
  public:
    Screen(char){}
    void onPress() {}
    void setup() {}
    void setOn(bool) {}
    void print(const char*){}
    void adjustBrightness(){}
    void doDeepSleep() {}
};
}

#else
>>>>>>> cf4e508f
#include <cstring>

#include <OLEDDisplayUi.h>

#ifdef USE_SH1106
#include <SH1106Wire.h>
#elif defined(USE_ST7567)
#include <ST7567Wire.h>
#else
#include <SSD1306Wire.h>
#endif

#include "EInkDisplay.h"
#include "TFTDisplay.h"
#include "TypedQueue.h"
#include "commands.h"
#include "concurrency/LockGuard.h"
#include "concurrency/OSThread.h"
#include "power.h"
#include <string>

// 0 to 255, though particular variants might define different defaults
#ifndef BRIGHTNESS_DEFAULT
#define BRIGHTNESS_DEFAULT 150
#endif

using namespace std;

namespace graphics
{

// Forward declarations
class Screen;

/// Handles gathering and displaying debug information.
class DebugInfo
{
  public:
    DebugInfo(const DebugInfo &) = delete;
    DebugInfo &operator=(const DebugInfo &) = delete;

  private:
    friend Screen;

    DebugInfo() {}

    /// Renders the debug screen.
    void drawFrame(OLEDDisplay *display, OLEDDisplayUiState *state, int16_t x, int16_t y);
    void drawFrameSettings(OLEDDisplay *display, OLEDDisplayUiState *state, int16_t x, int16_t y);
    void drawFrameWiFi(OLEDDisplay *display, OLEDDisplayUiState *state, int16_t x, int16_t y);

    /// Protects all of internal state.
    concurrency::Lock lock;
};

/**
 * @brief This class deals with showing things on the screen of the device.
 *
 * @details Other than setup(), this class is thread-safe as long as drawFrame is not called
 *          multiple times simultaneously. All state-changing calls are queued and executed
 *          when the main loop calls us.
 */
class Screen : public concurrency::OSThread
{
    CallbackObserver<Screen, const meshtastic::Status *> powerStatusObserver =
        CallbackObserver<Screen, const meshtastic::Status *>(this, &Screen::handleStatusUpdate);
    CallbackObserver<Screen, const meshtastic::Status *> gpsStatusObserver =
        CallbackObserver<Screen, const meshtastic::Status *>(this, &Screen::handleStatusUpdate);
    CallbackObserver<Screen, const meshtastic::Status *> nodeStatusObserver =
        CallbackObserver<Screen, const meshtastic::Status *>(this, &Screen::handleStatusUpdate);
    CallbackObserver<Screen, const MeshPacket *> textMessageObserver =
        CallbackObserver<Screen, const MeshPacket *>(this, &Screen::handleTextMessage);

  public:
    Screen(uint8_t address, int sda = -1, int scl = -1);

    Screen(const Screen &) = delete;
    Screen &operator=(const Screen &) = delete;

    /// Initializes the UI, turns on the display, starts showing boot screen.
    //
    // Not thread safe - must be called before any other methods are called.
    void setup();

    /// Turns the screen on/off.
    void setOn(bool on)
    {
        if (!on)
            handleSetOn(
                false); // We handle off commands immediately, because they might be called because the CPU is shutting down
        else
            enqueueCmd(ScreenCmd{.cmd = on ? Cmd::SET_ON : Cmd::SET_OFF});
    }

    /**
     * Prepare the display for the unit going to the lowest power mode possible.  Most screens will just 
     * poweroff, but eink screens will show a "I'm sleeping" graphic, possibly with a QR code
     */
    void doDeepSleep();

    void blink();

    /// Handles a button press.
    void onPress() { enqueueCmd(ScreenCmd{.cmd = Cmd::ON_PRESS}); }

    // Implementation to Adjust Brightness
    void adjustBrightness();
    uint8_t brightness = BRIGHTNESS_DEFAULT;

    /// Starts showing the Bluetooth PIN screen.
    //
    // Switches over to a static frame showing the Bluetooth pairing screen
    // with the PIN.
    void startBluetoothPinScreen(uint32_t pin)
    {
        ScreenCmd cmd;
        cmd.cmd = Cmd::START_BLUETOOTH_PIN_SCREEN;
        cmd.bluetooth_pin = pin;
        enqueueCmd(cmd);
    }

    void startFirmwareUpdateScreen()
    {
        ScreenCmd cmd;
        cmd.cmd = Cmd::START_FIRMWARE_UPDATE_SCREEN;
        enqueueCmd(cmd);
    }


    /// Stops showing the bluetooth PIN screen.
    void stopBluetoothPinScreen() { enqueueCmd(ScreenCmd{.cmd = Cmd::STOP_BLUETOOTH_PIN_SCREEN}); }

    /// Stops showing the boot screen.
    void stopBootScreen() { enqueueCmd(ScreenCmd{.cmd = Cmd::STOP_BOOT_SCREEN}); }

    /// Writes a string to the screen.
    void print(const char *text)
    {
        ScreenCmd cmd;
        cmd.cmd = Cmd::PRINT;
        // TODO(girts): strdup() here is scary, but we can't use std::string as
        // FreeRTOS queue is just dumbly copying memory contents. It would be
        // nice if we had a queue that could copy objects by value.
        cmd.print_text = strdup(text);
        if (!enqueueCmd(cmd)) {
            free(cmd.print_text);
        }
    }

    /// Overrides the default utf8 character conversion, to replace empty space with question marks
    static char customFontTableLookup(const uint8_t ch)
    {
        // UTF-8 to font table index converter
        // Code form http://playground.arduino.cc/Main/Utf8ascii
        static uint8_t LASTCHAR;
        static bool SKIPREST; // Only display a single unconvertable-character symbol per sequence of unconvertable characters

        if (ch < 128) { // Standard ASCII-set 0..0x7F handling
            LASTCHAR = 0;
            SKIPREST = false;
            return ch;
        }

        uint8_t last = LASTCHAR; // get last char
        LASTCHAR = ch;

        switch (last) { // conversion depnding on first UTF8-character
        case 0xC2: {
            SKIPREST = false;
            return (uint8_t)ch;
        }
        case 0xC3: {
            SKIPREST = false;
            return (uint8_t)(ch | 0xC0);
        }
        }

        // We want to strip out prefix chars for two-byte char formats
        if (ch == 0xC2 || ch == 0xC3 || ch == 0x82)
            return (uint8_t)0;

        // If we already returned an unconvertable-character symbol for this unconvertable-character sequence, return NULs for the
        // rest of it
        if (SKIPREST)
            return (uint8_t)0;
        SKIPREST = true;

        return (uint8_t)191; // otherwise: return ¿ if character can't be converted (note that the font map we're using doesn't
                             // stick to standard EASCII codes)
    }

    /// Returns a handle to the DebugInfo screen.
    //
    // Use this handle to set things like battery status, user count, GPS status, etc.
    DebugInfo *debug_info() { return &debugInfo; }

    int handleStatusUpdate(const meshtastic::Status *arg);
    int handleTextMessage(const MeshPacket *arg);

    /// Used to force (super slow) eink displays to draw critical frames
    void forceDisplay();

  protected:
    /// Updates the UI.
    //
    // Called periodically from the main loop.
    int32_t runOnce() final;

  private:
    struct ScreenCmd {
        Cmd cmd;
        union {
            uint32_t bluetooth_pin;
            char *print_text;
        };
    };

    /// Enques given command item to be processed by main loop().
    bool enqueueCmd(const ScreenCmd &cmd)
    {
        if (!useDisplay)
            return true; // claim success if our display is not in use
        else {
            bool success = cmdQueue.enqueue(cmd, 0);
            enabled = true; // handle ASAP (we are the registered reader for cmdQueue, but might have been disabled)
            return success;
        }
    }

    // Implementations of various commands, called from doTask().
    void handleSetOn(bool on);
    void handleOnPress();
    void handleStartBluetoothPinScreen(uint32_t pin);
    void handlePrint(const char *text);
    void handleStartFirmwareUpdateScreen();

    /// Rebuilds our list of frames (screens) to default ones.
    void setFrames();

    /// Try to start drawing ASAP
    void setFastFramerate();

    /// Called when debug screen is to be drawn, calls through to debugInfo.drawFrame.
    static void drawDebugInfoTrampoline(OLEDDisplay *display, OLEDDisplayUiState *state, int16_t x, int16_t y);

    static void drawDebugInfoSettingsTrampoline(OLEDDisplay *display, OLEDDisplayUiState *state, int16_t x, int16_t y);

    static void drawDebugInfoWiFiTrampoline(OLEDDisplay *display, OLEDDisplayUiState *state, int16_t x, int16_t y);

    /// Queue of commands to execute in doTask.
    TypedQueue<ScreenCmd> cmdQueue;
    /// Whether we are using a display
    bool useDisplay = false;
    /// Whether the display is currently powered
    bool screenOn = false;
    // Whether we are showing the regular screen (as opposed to booth screen or
    // Bluetooth PIN screen)
    bool showingNormalScreen = false;

    /// Holds state for debug information
    DebugInfo debugInfo;

    /// Display device
    /** FIXME cleanup display abstraction */
#ifdef ST7735_CS
    TFTDisplay dispdev;
#elif defined(HAS_EINK)
    EInkDisplay dispdev;
#elif defined(USE_SH1106)
    SH1106Wire dispdev;
#elif defined(USE_ST7567)
    ST7567Wire dispdev;
#else
    SSD1306Wire dispdev;
#endif
    /// UI helper for rendering to frames and switching between them
    OLEDDisplayUi ui;
};

} // namespace graphics
#endif<|MERGE_RESOLUTION|>--- conflicted
+++ resolved
@@ -1,8 +1,5 @@
 #pragma once
 
-<<<<<<< HEAD
-#include <string.h>
-=======
 #ifdef NO_SCREEN
 namespace graphics
 {
@@ -21,7 +18,6 @@
 }
 
 #else
->>>>>>> cf4e508f
 #include <cstring>
 
 #include <OLEDDisplayUi.h>
